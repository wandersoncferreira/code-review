# Contributors

The following people have contributed to Code Review.

Names below are sorted alphabetically.

# Author

- Wanderson Ferreira <wand@hey.com>

# Maintainer

- Wanderson Ferreira <wand@hey.com>

# Collaborators

- Laurent Charignon <l.charignon@gmail.com>

# Contributors

- Björn Larsson <develop@bjornlarsson.net>
- Michael Eliachevitch <m.eliachevitch@posteo.de>
- Ethan Leba <ethanleba5@gmail.com>
- Kevin Fleming <kvnflm@gmail.com>
- Luis Osa <luis.osa.gdc@gmail.com>
- Ron Lusk <ronlusk@gmail.com>
- Brian Leung <leungbk@posteo.net>
- Harald Judt <h.judt@gmx.at>
- [@RagnarGrootKoerkamp](https://github.com/RagnarGrootKoerkamp)
<<<<<<< HEAD
- Damien Merenne <dam@cosinux.org>
=======
- Ben Matasar <ben@matasar.org>
>>>>>>> 076d164b

# I would like to join this list. How can I help the project?

We're currently looking for contributions for the following:

- [ ] user feedback on experimental features under feature flags
- [ ] documentation
- [ ] bug fixes
- [ ] bug reports
- [ ] feature request

Please reach out on issue page!<|MERGE_RESOLUTION|>--- conflicted
+++ resolved
@@ -27,11 +27,8 @@
 - Brian Leung <leungbk@posteo.net>
 - Harald Judt <h.judt@gmx.at>
 - [@RagnarGrootKoerkamp](https://github.com/RagnarGrootKoerkamp)
-<<<<<<< HEAD
 - Damien Merenne <dam@cosinux.org>
-=======
 - Ben Matasar <ben@matasar.org>
->>>>>>> 076d164b
 
 # I would like to join this list. How can I help the project?
 
