;;; code-review-github.el --- Github API functions -*- lexical-binding: t; -*-
;;
;; Copyright (C) 2021 Wanderson Ferreira
;;
;; Author: Wanderson Ferreira <https://github.com/wandersoncferreira>
;; Maintainer: Wanderson Ferreira <wand@hey.com>
;; Version: 0.0.1
;; Homepage: https://github.com/wandersoncferreira/code-review
;;
;; This file is not part of GNU Emacs.

;; This file is free software; you can redistribute it and/or modify
;; it under the terms of the GNU General Public License as published by
;; the Free Software Foundation; either version 3, or (at your option)
;; any later version.

;; This program is distributed in the hope that it will be useful,
;; but WITHOUT ANY WARRANTY; without even the implied warranty of
;; MERCHANTABILITY or FITNESS FOR A PARTICULAR PURPOSE.  See the
;; GNU General Public License for more details.

;; For a full copy of the GNU General Public License
;; see <http://www.gnu.org/licenses/>.

;;; Commentary:
;;
;;  This library is an interface with Github REST API and GraphQL API.
;;
;;; Code:

(require 'ghub)
(require 'deferred)
(require 'code-review-core)
(require 'code-review-db)
(require 'a)

(defclass code-review-github-repo (code-review-db-pullreq)
  ((callback            :initform nil)))

(defgroup code-review-github nil
  "Interact with GitHub REST and GraphQL APIs."
  :group 'code-review
  :link '(custom-group-link 'code-review-gitlab))

(defcustom code-review-github-host "api.github.com"
  "Host for the GitHub api if you use the hosted version of GitHub."
  :group 'code-review-github
  :type 'string)

(defconst code-review-github-diffheader '(("Accept" . "application/vnd.github.v3.diff"))
  "Header for requesting diffs from GitHub.")

(defconst code-review-github-token-scopes '(repo)
  "Only repo scope needed to read PRs and submit reviews.")

;; vars
(defvar code-review-log-file)

(defun code-review--log (origin msg)
  "Log MSG from ORIGIN to error file."
  (with-temp-file code-review-log-file
    (when (not (file-exists-p code-review-log-file))
      (write-file code-review-log-file))
    (insert-file-contents code-review-log-file)
    (goto-char (point-max))
    (insert ?\n)
    (insert (current-time-string))
    (insert " - ")
    (insert origin)
    (insert " - ")
    (insert msg)
    (insert ?\n)))

(defun code-review-github-errback (&rest m)
  "Error callback, displays the error message M."
  (let-alist m
    (code-review--log
     "code-review-github-errback"
     (prin1-to-string m))
    (let* ((status (-second-item .error)))
      (cond
       ((= status 422)
        (let ((errors (string-join
                       (a-get (-third-item .error) 'errors)
                       " AND "))
              (msg (string-trim (a-get (-third-item .error) 'message))))
          (message "Errors: %S" (if (string-empty-p errors)
                                    msg
                                  (string-join (list msg errors) ". ")))))
       ((= status 404)
        (message "Provided URL Not Found"))
       ((= status 401)
        (message "Bad credentials. Documentation to how to setup credentials
https://github.com/wandersoncferreira/code-review#configuration"))
       (t
        (message "Unknown error talking to Github: %s" m))))))

(cl-defmethod code-review-core-pullreq-diff ((github code-review-github-repo) callback)
  "Get PR diff from GITHUB, run CALLBACK after answer."
  (let ((owner (oref github owner))
        (repo (oref github repo))
        (num (oref github number)))
    (ghub-get (format "/repos/%s/%s/pulls/%s" owner repo num)
              nil
              :unpaginate t
              :headers code-review-github-diffheader
              :auth 'code-review
              :host code-review-github-host
              :callback callback
              :errorback #'code-review-github-errback)))

(cl-defmethod code-review-core-diff-deferred ((github code-review-github-repo))
  "Get PR diff from GITHUB using deferred lib."
  (let ((d (deferred:new #'identity)))
    (code-review-core-pullreq-diff
     github
     (apply-partially
      (lambda (d v &rest _)
        (deferred:callback-post d v))
      d))
    d))

(cl-defmethod code-review-core-commit-diff ((github code-review-github-repo) callback)
  "Get PR diff from GITHUB, run CALLBACK after answer."
  (let ((owner (oref github owner))
        (repo (oref github repo))
        (sha (oref github sha)))
    (ghub-get (format "/repos/%s/%s/commits/%s" owner repo sha)
              nil
              :unpaginate t
              :headers code-review-github-diffheader
              :auth 'code-review
              :host code-review-github-host
              :callback callback
              :errorback #'code-review-github-errback)))

(cl-defmethod code-review-core-commit-diff-deferred ((github code-review-github-repo))
  "Get PR diff from GITHUB using deferred lib."
  (let ((d (deferred:new #'identity)))
    (code-review-core-commit-diff
     github
     (apply-partially
      (lambda (d v &rest _)
        (deferred:callback-post d v))
      d))
    d))

(cl-defmethod code-review-core-pullreq-infos ((github code-review-github-repo) callback)
  "Get PR details from GITHUB and dispatch to CALLBACK."
  (let* ((repo (oref github repo))
         (owner (oref github owner))
         (num (oref github number))
         (query
          (format "query {
  repository(name: \"%s\", owner: \"%s\") {
    pullRequest(number:%s){
      id
      headRef { target{ oid } }
      baseRefName
      headRefName
      isDraft
      databaseId
      number
      createdAt
      updatedAt
      latestOpinionatedReviews(first: 100) {
         nodes {
           author {
             login
           }
           createdAt
           state
         }
       }
      reviewRequests(first:100){
         nodes {
           asCodeOwner
           requestedReviewer {
             __typename
             ... on User {
               login
               name
             }
           }
         }
       }
      files(first:100) {
        nodes {
          path
          additions
          deletions
        }
      }
      milestone {
        title
        progressPercentage
      }
      labels(first: 10) {
        nodes {
          name
          color
        }
      }
      assignees(first: 15) {
        nodes {
          name
          login
        }
      }
      projectCards(first: 10) {
        nodes {
          project {
            name
          }
        }
      }
      suggestedReviewers {
        reviewer {
          name
          login
        }
      }
      commits(first: 100) {
        totalCount
        nodes {
          commit {
            abbreviatedOid
            message
          }
        }
      }
      title
      state
      bodyText
      reactions(first:50){
        nodes {
          id
          content
        }
      }
      comments(first:50) {
        nodes {
          reactions(first:50){
            nodes {
              id
              content
            }
          }
          author {
            login
          }
          databaseId
          bodyText
          createdAt
          updatedAt
        }
      }
      reviews(first: 50) {
        nodes {
          author { login }
          bodyText
          state
          createdAt
          updatedAt
          comments(first: 50) {
            nodes {
              createdAt
              updatedAt
              bodyText
              originalPosition
              diffHunk
              position
              outdated
              path
              databaseId
              reactions(first:50){
                nodes {
                  id
                  content
                }
              }
            }
          }
        }
      }
    }
  }
}
" repo owner (if (numberp num)
                 num
               (string-to-number num)))))
    (ghub-graphql query
                  nil
                  :auth 'code-review
                  :host code-review-github-host
                  :callback callback
                  :errorback #'code-review-github-errback)))

(cl-defmethod code-review-core-infos-deferred ((github code-review-github-repo))
  "Get PR infos from GITHUB using deferred lib."
  (let ((d (deferred:new #'identity)))
    (code-review-core-pullreq-infos
     github
     (apply-partially (lambda (d v &rest _)
                        (deferred:callback-post d v))
                      d))
    d))

(cl-defmethod code-review-core-get-labels ((github code-review-github-repo))
  "Get labels from GITHUB."
  (let ((resp
         (ghub-get (format "/repos/%s/%s/labels"
                           (oref github owner)
                           (oref github repo))
                   nil
                   :auth 'code-review)))
    (-map
     (lambda (l)
       (a-get l 'name))
     resp)))

(cl-defmethod code-review-core-set-labels ((github code-review-github-repo) callback)
  "Set labels for your pr at GITHUB and call CALLBACK."
  (let ((url (format "/repos/%s/%s/issues/%s/labels"
                     (oref github owner)
                     (oref github repo)
                     (oref github number)))
        (req-fn (if (oref github labels)
                    #'ghub-post
                  #'ghub-put)))
    (funcall req-fn url
             nil
             :payload (a-alist 'labels (or (-map (lambda (x)
                                                   (a-get x 'name))
                                                 (oref github labels))
                                           []))
             :auth 'code-review
             :errorback #'code-review-github-errback
             :callback (lambda (&rest _) (funcall callback)))))

(cl-defmethod code-review-core-get-assignees ((github code-review-github-repo))
  "Get labels from GITHUB."
  (let ((resp
         (ghub-get (format "/repos/%s/%s/assignees"
                           (oref github owner)
                           (oref github repo))
                   nil
                   :auth 'code-review)))
    (-map
     (lambda (l)
       (a-get l 'login))
     resp)))

(cl-defmethod code-review-core-set-assignee ((github code-review-github-repo) callback)
  "Set assignee to your PR in GITHUB and call CALLBACK."
  (ghub-post (format "/repos/%s/%s/issues/%s/assignees"
                     (oref github owner)
                     (oref github repo)
                     (oref github number))
             nil
             :auth 'code-review
             :payload (a-alist 'assignees (-map (lambda (it)
                                                  (a-get it 'login))
                                                (oref github assignees)))
             :errorback #'code-review-github-errback
             :callback (lambda (res &rest _) (funcall callback))))

(cl-defmethod code-review-core-get-milestones ((github code-review-github-repo))
  "Get milestones from GITHUB."
  (let ((resp
         (ghub-get (format "/repos/%s/%s/milestones"
                           (oref github owner)
                           (oref github repo))
                   nil
                   :auth 'code-review)))
    (-map
     (lambda (l)
       `(,(a-get l 'title) . ,(a-get l 'number)))
     resp)))

(cl-defmethod code-review-core-set-milestone ((github code-review-github-repo) callback)
  "Set milestone for a pullreq in GITHUB and call CALLBACK."
  (ghub-patch (format "/repos/%s/%s/issues/%s"
                      (oref github owner)
                      (oref github repo)
                      (oref github number))
              nil
              :auth 'code-review
              :payload (a-alist 'milestone (a-get (oref github milestones) 'number))
              :errorback #'code-review-github-errback
              :callback (lambda (res &rest _)
                          (if (a-get res 'milestone)
                              (funcall callback)
                            (message "You cannot set this Milestone. Verify if the milestone exist in Github.")))))

(cl-defmethod code-review-core-set-title ((github code-review-github-repo) callback)
  "Set title for a pullreq in GITHUB and call CALLBACK."
  (ghub-patch (format "/repos/%s/%s/pulls/%s"
                      (oref github owner)
                      (oref github repo)
                      (oref github number))
              nil
              :auth 'code-review
              :payload (a-alist 'title (oref github title))
              :errorback #'code-review-github-errback
              :callback (lambda (&rest _) (funcall callback))))

(cl-defmethod code-review-core-set-description ((github code-review-github-repo) callback)
  "Set description for a pullreq in GITHUB and call CALLBACK."
  (ghub-patch (format "/repos/%s/%s/pulls/%s"
                      (oref github owner)
                      (oref github repo)
                      (oref github number))
              nil
              :auth 'code-review
              :payload (a-alist 'body (oref github description))
              :errorback #'code-review-github-errback
              :callback (lambda (&rest _) (funcall callback))))

(cl-defmethod code-review-core-merge ((github code-review-github-repo) strategy)
  "Merge a PR in GITHUB using a STRATEGY."
  (ghub-put (format "/repos/%s/%s/pulls/%s/merge"
                    (oref github owner)
                    (oref github repo)
                    (oref github number))
            nil
            :auth 'code-review
            :payload (a-alist 'commit_title (oref github title)
                              'commit_message (oref github description)
                              'sha (oref github sha)
                              'merge_method strategy)
            :errorback #'code-review-github-errback))

(cl-defmethod code-review-core-set-reaction ((github code-review-github-repo) context-name comment-id reaction)
  "Set REACTION in GITHUB pullreq COMMENT-ID given a CONTEXT-NAME e.g. issue, pr, discussion."
  (let ((path (pcase context-name
                ("pr-description"
                 (format "issues/%s/reactions" (oref github number)))
                ("comment"
                 (format "issues/comments/%s/reactions" comment-id))
                ("code-comment"
                 (format "pulls/comments/%s/reactions" comment-id))))
        (r (pcase reaction
             ("thumbs_up" "+1")
             ("thumbs_down" "-1")
             (_ reaction))))
    (ghub-post (format "/repos/%s/%s/%s"
                       (oref github owner)
                       (oref github repo)
                       path)
               nil
               :auth 'code-review
               :payload (a-alist 'content r))))

(cl-defmethod code-review-core-delete-reaction ((github code-review-github-repo) context-name comment-id reaction-id)
  "Delete REACTION-ID in GITHUB pullreq COMMENT-ID given a CONTEXT-NAME e.g. issue, pr, discussion."
  (let ((path (pcase context-name
                ("pr-description"
                 (format "issues/%s/reactions/%s" (oref github number) reaction-id))
                ("comment"
                 (format "issues/comments/%s/reactions/%s" comment-id reaction-id))
                ("code-comment"
                 (format "pulls/comments/%s/reactions/%s" comment-id reaction-id)))))
    (ghub-delete (format "/repos/%s/%s/%s"
                         (oref github owner)
                         (oref github repo)
                         path)
                 nil
                 :auth 'code-review)))

<<<<<<< HEAD
(cl-defmethod code-review-core-new-issue ((github code-review-github-repo) body title)
  "Create a new issue in GITHUB given a BODY and TITLE."
  (ghub-post (format "/repos/%s/%s/issues"
                     (oref github owner)
                     (oref github repo))
             nil
             :auth 'code-review
             :payload (a-alist 'body body 'title title)))
=======
(defclass code-review-submit-github-replies ()
  ((pr      :initform nil)
   (replies :initform nil
            :type (satisfies
                   (lambda (it)
                     (-all-p #'code-review-submit-reply-p it))))))

(cl-defmethod code-review-core-send-replies ((replies code-review-submit-github-replies) callback)
  "Submit replies to review comments inline given REPLIES and a CALLBACK fn."
  (let ((pr (oref replies pr)))
    (deferred:$
      (deferred:parallel
        (-map
         (lambda (reply)
           (lambda ()
             (ghub-post (format "/repos/%s/%s/pulls/%s/comments/%s/replies"
                                (oref pr owner)
                                (oref pr repo)
                                (oref pr number)
                                (oref reply reply-to-id))
                        nil
                        :payload (a-alist 'body (oref reply body))
                        :headers code-review-github-diffheader
                        :auth 'code-review
                        :host code-review-github-host
                        :callback (lambda (&rest _))
                        :errorback #'code-review-github-errback)))
         (oref replies replies)))

      (deferred:nextc it
        (lambda (_x)
          (funcall callback)))

      (deferred:error it
        (lambda (err)
          (message "Got an error from the Github Reply API %S!" err))))))

(defclass code-review-submit-github-review ()
  ((state :initform nil)
   (pr :initform nil)
   (local-comments :initform nil
                   :type (satisfies
                          (lambda (it)
                            (-all-p #'code-review-submit-local-coment-p it))))
   (feedback :initform nil)))

(cl-defmethod code-review-core-send-review ((review code-review-submit-github-review) callback)
  "Submit review comments given REVIEW and a CALLBACK fn."
  (let* ((pr (oref review pr))
         (payload (a-alist 'event (oref review state)
                           'commit_id (oref pr sha)))
         (payload (if (oref review feedback)
                      (a-assoc payload 'body (oref review feedback))
                    payload))
         (payload (if (oref review local-comments)
                      (a-assoc payload 'comments (--sort
                                                  (< (a-get it 'position)
                                                     (a-get other 'position))
                                                  (-map
                                                   (lambda (c)
                                                     `((path . ,(oref c path))
                                                       (position . ,(oref c position))
                                                       (body . ,(oref c body))))
                                                   (oref review local-comments))))
                    payload)))
    (ghub-post (format "/repos/%s/%s/pulls/%s/reviews"
                       (oref pr owner)
                       (oref pr repo)
                       (oref pr number))
               nil
               :auth 'code-review
               :payload payload
               :host code-review-github-host
               :errorback #'code-review-github-errback
               :callback callback)))

(cl-defmethod code-review-core-get-assinable-users ((github code-review-github-repo))
  "Get a list of assignable users for current PR in GITHUB."
  (let ((infos (oref github raw-infos))
        (query "query($repo_owner:String!, $repo_name:String!, $cursor:String) {
   repository(owner: $repo_owner, name: $repo_name) {
     assignableUsers(first: 100, after: $cursor) {
       pageInfo {
         endCursor
         hasNextPage
       }
       nodes {
         id
         login
         name
       }
     }
   }
 }"))
    (if-let (users (a-get infos 'assignable-users))
        users
      (let ((has-next-page t)
            cursor res)
        (while has-next-page
          (let ((graphql-res (ghub-graphql query
                                           `((repo_owner . ,(oref github owner))
                                             (repo_name . ,(oref github repo))
                                             (cursor . ,cursor))
                                           :auth 'code-review
                                           :host code-review-github-host)))
            (let-alist graphql-res
              (setq has-next-page .data.repository.assignableUsers.pageInfo.hasNextPage
                    cursor .data.repository.assignableUsers.pageInfo.endCursor
                    res (append res .data.repository.assignableUsers.nodes)))))
        (oset github raw-infos (a-assoc infos 'assignable-users res))
        (code-review-db-update github)
        res))))

(cl-defmethod code-review-core-request-review ((github code-review-github-repo) user-ids callback)
  "Request review for your GITHUB PR from USER-IDS and call CALLBACK afterward."
  (let ((query "mutation($input: RequestReviewsInput!) {
  requestReviews(input: $input) {
    pullRequest {
      id
    }
  }
}
")
        (pr-id (a-get (oref github raw-infos) 'id)))
    (ghub-graphql query
                  `((input . ((pullRequestId . ,pr-id)
                              (userIds . ,user-ids))))
                  :auth 'code-review
                  :host code-review-github-host
                  :callback (lambda (&rest _)
                              (message "Review requested successfully!")
                              (funcall callback))
                  :errorback #'code-review-github-errback)))
>>>>>>> da4d4fd6

(provide 'code-review-github)
;;; code-review-github.el ends here<|MERGE_RESOLUTION|>--- conflicted
+++ resolved
@@ -468,16 +468,6 @@
                  nil
                  :auth 'code-review)))
 
-<<<<<<< HEAD
-(cl-defmethod code-review-core-new-issue ((github code-review-github-repo) body title)
-  "Create a new issue in GITHUB given a BODY and TITLE."
-  (ghub-post (format "/repos/%s/%s/issues"
-                     (oref github owner)
-                     (oref github repo))
-             nil
-             :auth 'code-review
-             :payload (a-alist 'body body 'title title)))
-=======
 (defclass code-review-submit-github-replies ()
   ((pr      :initform nil)
    (replies :initform nil
@@ -611,7 +601,6 @@
                               (message "Review requested successfully!")
                               (funcall callback))
                   :errorback #'code-review-github-errback)))
->>>>>>> da4d4fd6
 
 (provide 'code-review-github)
 ;;; code-review-github.el ends here