;;; code-review-comment.el --- Manage comments -*- lexical-binding: t; -*-
;;
;; Copyright (C) 2021 Wanderson Ferreira
;;
;; Author: Wanderson Ferreira <https://github.com/wandersoncferreira>
;; Maintainer: Wanderson Ferreira <wand@hey.com>
;; Version: 0.0.1
;; Homepage: https://github.com/wandersoncferreira/code-review
;; This file is not part of GNU Emacs.

;; This file is free software; you can redistribute it and/or modify
;; it under the terms of the GNU General Public License as published by
;; the Free Software Foundation; either version 3, or (at your option)
;; any later version.

;; This program is distributed in the hope that it will be useful,
;; but WITHOUT ANY WARRANTY; without even the implied warranty of
;; MERCHANTABILITY or FITNESS FOR A PARTICULAR PURPOSE.  See the
;; GNU General Public License for more details.

;; For a full copy of the GNU General Public License
;; see <http://www.gnu.org/licenses/>.
;;
;;; Commentary:
;;
;;  This library implements support functions to manage code review comments.
;;
;;; Code:

(require 'code-review-section)
(require 'code-review-utils)
(require 'markdown-mode)

(defcustom code-review-comment-buffer-name "*Code Review Comment*"
  "Name of comment buffer."
  :group 'code-review
  :type 'string)

(defcustom code-review-comment-buffer-msg ";;; Type C-c C-c to include your comment"
  "Helper text on top of comment buffer."
  :group 'code-review
  :type 'string)

(defcustom code-review-comment-feedback-msg ";;; Leave a comment here."
  "Default text to feedback slot."
  :group 'code-review
  :type 'string)

(defcustom code-review-comment-single-comment-msg ";;; Equivalent to add a simple comment to the PR without a review."
  "Default text to single comment section e.g. conversation."
  :group 'code-review
  :type 'string)

;;; internal vars

(defvar code-review-comment-cursor-pos nil
  "Variable to hold the cursor position where the comment will be added.
For internal usage only.")

(defvar code-review-comment-feedback? nil
  "Differentiate between a regular comment from the main feedback comment.
For internal usage only.")

(defvar code-review-comment-title? nil
  "Are you writing a title?.
For internal usage only.")

(defvar code-review-promote-comment-to-issue? nil
  "Are you promoting a comment to a new issue?.
For internal usage only.")

(defvar code-review-comment-description? nil
  "Are you writing a description?.
For internal usage only.")

(defvar code-review-comment-single-comment? nil
  "Include a single new comment to the PR without a Review.
For internal usage only.")

(defvar code-review-comment-uncommitted nil
  "Hold uncommitted comment.
For internal usage only.")

(defvar code-review-comment-commit-buffer? nil
  "Toggle if we are at the commit review buffer.
For internal usage only.")

;; remove free variable warnings
(defvar code-review-comment-buffer-name)
(defvar code-review-commit-buffer-name)
(defvar code-review-buffer-name)

(declare-function code-review--build-buffer "code-review" (buffer-name &optional commit-focus? msg))

;;; general functons

(defun code-review-comment-reset-global-vars ()
  "Reset all stateful vars."
  (setq code-review-comment-cursor-pos nil
        code-review-comment-feedback? nil
        code-review-comment-title? nil
<<<<<<< HEAD
        code-review-comment-commit-buffer? nil
        code-review-comment-single-comment? nil))
=======
        code-review-promote-comment-to-issue? nil
        code-review-comment-description? nil
        code-review-comment-uncommitted nil
        code-review-comment-commit-buffer? nil))
>>>>>>> 3d03ca3b

;;; Comment C_UD

(defun code-review-comment-add (&optional msg)
  "Add comment.
Optionally define a MSG."
  (let ((buffer (get-buffer-create code-review-comment-buffer-name)))
    (with-current-buffer buffer
      (erase-buffer)
      (insert (if msg msg code-review-comment-buffer-msg))
      (insert ?\n)
      (switch-to-buffer-other-window buffer)
      (code-review-comment-mode))))

(defun code-review-comment-edit ()
  "Edit comment."
  (with-slots (value) (magit-current-section)
    (let ((buffer (get-buffer-create code-review-comment-buffer-name)))
      (with-current-buffer buffer
        (erase-buffer)
        (insert (oref value msg))
        (insert ?\n)
        (goto-char (point-min)))
      (switch-to-buffer-other-window buffer)
      (code-review-comment-mode))))

;;; Add comments

;;;###autoload
(defun code-review-comment-set-feedback ()
  "Add review FEEDBACK."
  (interactive)
  (let ((buffer (get-buffer-create code-review-comment-buffer-name))
        (pr (code-review-db-get-pullreq)))
    (setq code-review-comment-feedback? t)
    (setq code-review-comment-cursor-pos (point-min))
    (with-current-buffer buffer
      (erase-buffer)
      (insert (or (oref pr feedback) code-review-comment-feedback-msg))
      (insert ?\n)
      (switch-to-buffer-other-window buffer)
      (code-review-comment-mode))))

(defun code-review-comment-delete-feedback ()
  "Delete review FEEDBACK."
  (interactive)
  (let ((pr (code-review-db-get-pullreq)))
    (oset pr feedback nil)
    (code-review-db-update pr)
    (code-review--build-buffer
     code-review-buffer-name)))

;;;###autoload
(defun code-review-comment-set-title ()
  "Add review title."
  (interactive)
  (let ((buffer (get-buffer-create code-review-comment-buffer-name))
        (pr (code-review-db-get-pullreq)))
    (setq code-review-comment-cursor-pos (point-min))
    (setq code-review-comment-title? t)
    (with-current-buffer buffer
      (erase-buffer)
      (insert (oref pr title))
      (insert ?\n)
      (switch-to-buffer-other-window buffer)
      (code-review-comment-mode))))

;;;###autoload
(defun code-review-comment-set-description ()
  "Add review description."
  (interactive)
  (let ((buffer (get-buffer-create code-review-comment-buffer-name))
        (pr (code-review-db-get-pullreq)))
    (setq code-review-comment-description? t)
    (setq code-review-comment-cursor-pos (point-min))
    (with-current-buffer buffer
      (erase-buffer)
      (insert (oref pr description))
      (insert ?\n)
      (switch-to-buffer-other-window buffer)
      (code-review-comment-mode))))

;;; handlers ADD or EDIT

(cl-defmethod code-review-comment-handler-add-or-edit ((obj code-review-code-comment-section))
  "Reply to comment OBJ."
  (let ((reply-comment (code-review-reply-comment-section
                        :state (oref obj state)
                        :author (oref obj author)
                        :path (oref obj path)
                        :position (oref obj position)
                        :diffHunk (oref obj diffHunk)
                        :id (oref obj id))))
    (setq code-review-comment-uncommitted reply-comment)
    (code-review-comment-add)))

(cl-defmethod code-review-comment-handler-add-or-edit ((obj code-review-local-comment-section))
  "Edit local comment in OBJ."
  (oset obj edit? t)
  (setq code-review-comment-uncommitted obj)
  (code-review-comment-edit))

(cl-defmethod code-review-comment-handler-add-or-edit ((obj code-review-title-section))
  "Change title in OBJ."
  (setq code-review-comment-uncommitted obj
        code-review-comment-title? t)
  (code-review-comment-add))

(defclass code-review-comment-promote-to-issue ()
  ((reference-link :initarg :reference-link)
   (author :initarg :author)
   (title :initarg :title)
   (body :initarg :body)
   (buffer-text :initform nil)))

(cl-defmethod code-review-comment-handler-add-or-edit ((obj code-review-comment-promote-to-issue))
  "Edit msg and title before promoting OBJ comment to new issue."
  (setq code-review-comment-uncommitted obj
        code-review-promote-comment-to-issue? t)
  (code-review-comment-add
   (format "<!-- Do not remove the Title and Body placeholders.  -->
<!-- You can add multi-line segments in the body section. -->\n\nTitle: %s\n\nBody:\n> %s"
           (oref obj title)
           (oref obj body))))

(cl-defmethod code-review-comment-handler-add-or-edit (obj)
  "Add a comment in the OBJ."
  ;;; only hunks allowed here
  (with-slots (type) (magit-current-section)
    (if (not (equal type 'hunk))
        (message "You can't add text over unspecified region.")
      (let* ((current-line (line-number-at-pos))
             (line (save-excursion
                     (buffer-substring-no-properties (line-beginning-position) (line-end-position))))
             (line-type (cond
                         ((string-prefix-p "-" line)
                          "REMOVED")
                         ((string-prefix-p "+" line)
                          "ADDED")
                         (t
                          "UNCHANGED")))
             (amount-loc nil))
        (while (and (not (looking-at "Comment by\\|Reviewed by\\|Reply by\\|modified\\|new file\\|deleted"))
                    (not (equal (point) (point-min))))
          (forward-line -1))
        (let ((section (magit-current-section)))
          (if (not section)
              (setq amount-loc 0)
            (with-slots (type value) section
              (if (equal type 'file)
                  (setq amount-loc 0)
                (setq amount-loc (or (oref value amount-loc) 0)))))

          (let* ((diff-pos (+ 1 (- current-line
                                   amount-loc
                                   (a-get obj 'head-pos))))
                 (local-comment (code-review-local-comment-section
                                 :state "LOCAL COMMENT"
                                 :author (code-review-utils--git-get-user)
                                 :path (a-get obj 'path)
                                 :position diff-pos
                                 :line-type line-type)))
            (setq code-review-comment-uncommitted local-comment)
            (code-review-comment-add)))))))

;;;###autoload
(defun code-review-comment-add-or-edit ()
  "Add or edit comment depending on context."
  (interactive)
  (let ((section (magit-current-section)))
    (with-slots (value) section
      (if (code-review-reactions-section-p section)
          (code-review-reactions-reaction-at-point)
        (progn
          (setq code-review-comment-cursor-pos (point))
          (code-review-comment-handler-add-or-edit value))))))


;;; handlers COMMIT

(cl-defmethod code-review-comment-handler-commit ((obj code-review-reply-comment-section))
  "Commit the reply OBJ."
  (let* ((reply-pos (- (+ (oref obj position)
                          (length (split-string (oref obj msg) "\n")))
                       2))
         (buff-name (if code-review-comment-commit-buffer?
                        code-review-commit-buffer-name
                      code-review-buffer-name))
         (clean-msg (code-review-utils--comment-clean-msg
                     (oref obj msg)
                     code-review-comment-buffer-msg))
         (raw-comment `((author (login . ,(oref obj author)))
                        (state . ,(oref obj state))
                        (comments (nodes ((internal-id . ,(uuidgen-4))
                                          (bodyText . ,clean-msg)
                                          (path . ,(oref obj path))
                                          (position . ,reply-pos)
                                          (databaseId . ,(oref obj id))
                                          (diffHunk . ,(oref obj diffHunk))
                                          (outdated)
                                          (local?)
                                          (reply? . t)))))))
    (code-review-db--pullreq-raw-comments-update raw-comment)
    (code-review--build-buffer buff-name)
    (setq code-review-comment-uncommitted nil)))

(cl-defmethod code-review-comment-handler-commit ((obj code-review-local-comment-section))
  "Commit the local comment OBJ."
  (let* ((buff-name (if code-review-comment-commit-buffer?
                        code-review-commit-buffer-name
                      code-review-buffer-name))
         (clean-msg (code-review-utils--comment-clean-msg
                     (oref obj msg)
                     code-review-comment-buffer-msg))
         (raw-comment `((author (login . ,(oref obj author)))
                        (state . ,(oref obj state))
                        (comments (nodes ((internal-id . ,(uuidgen-4))
                                          (bodyText . ,clean-msg)
                                          (path . ,(oref obj path))
                                          (position . ,(oref obj position))
                                          (databaseId)
                                          (diffHunk)
                                          (outdated)
                                          (reply?)
                                          (line-type . ,(oref obj line-type))
                                          (local? . t)))))))

    (when (oref obj edit?)
      ;;; delete old comment from raw
      (code-review-db-delete-raw-comment (oref obj internalId)))

    (code-review-db--pullreq-raw-comments-update raw-comment)
    (code-review--build-buffer buff-name)
    (setq code-review-comment-uncommitted nil)))

(cl-defmethod code-review-comment-handler-commit ((obj code-review-comment-promote-to-issue))
  "Commit the promotion of comment OBJ to new issue."
  (save-match-data
    (let ((text (oref obj buffer-text))
          (regex (rx "Title:"
                     (group-n 1 (* any) "\n")
                     (one-or-more "\n")
                     "Body:"
                     (group-n 2 (zero-or-more anything))))
          (title)
          (body))
      (and (string-match regex text)
           (setq title (match-string 1 text))
           (setq body (match-string 2 text)))
      (let* ((pr (code-review-db-get-pullreq))
             (body (concat (string-trim body)
                           "\n\n"
                           (format "_Originally posted by @%s in %s_"
                                   (oref obj author)
                                   (oref obj reference-link)))))
        (setq code-review-promote-comment-to-issue? nil)
        (code-review-core-new-issue pr body title
                                    (lambda (&rest _) (message "New issue created.")))))))

;;;###autoload
(defun code-review-comment-commit ()
  "Commit comment."
  (interactive)
  (unwind-protect
      (let* ((buffer (get-buffer code-review-comment-buffer-name))
             (comment-text (string-trim
                            (with-current-buffer buffer
                              (save-excursion
                                (buffer-substring-no-properties (point-min) (point-max)))))))
        (kill-buffer-and-window)
        (cond
         (code-review-comment-description?
          (code-review-utils--set-description-field comment-text))
         (code-review-comment-title?
          (code-review-utils--set-title-field comment-text))
         (code-review-comment-feedback?
          (code-review-utils--set-feedback-field
           (code-review-utils--comment-clean-msg
            comment-text
            code-review-comment-feedback-msg)))
         (code-review-promote-comment-to-issue?
          (progn
            (oset code-review-comment-uncommitted buffer-text comment-text)
            (code-review-comment-handler-commit
             code-review-comment-uncommitted)))
         (code-review-comment-single-comment?
          (code-review-utils--set-conversation-comment
           (code-review-utils--comment-clean-msg
            comment-text
            code-review-comment-single-comment-msg)))
         (t
          (progn
            (oset code-review-comment-uncommitted msg comment-text)
            (code-review-comment-handler-commit
             code-review-comment-uncommitted)))))
    (code-review-comment-reset-global-vars)))

;;; ----

;;;###autoload
(defun code-review-add-single-comment ()
  "Add single comment without a Review."
  (interactive)
  (setq code-review-comment-single-comment? t)
  (code-review-comment-add code-review-comment-single-comment-msg))

;;;###autoload
(defun code-review-comment-quit ()
  "Quit the comment window."
  (interactive)
  (code-review-comment-reset-global-vars)
  (kill-buffer-and-window))

(defvar code-review-comment-mode-map
  (let ((map (copy-keymap markdown-mode-map)))
    (define-key map (kbd "C-c C-c") 'code-review-comment-commit)
    (define-key map (kbd "C-c C-k") 'code-review-comment-quit)
    (set-keymap-parent map markdown-mode-map)
    map))

(define-derived-mode code-review-comment-mode markdown-mode "Code Review Comment"
  "Code Review Comment.")

(provide 'code-review-comment)
;;; code-review-comment.el ends here<|MERGE_RESOLUTION|>--- conflicted
+++ resolved
@@ -99,15 +99,10 @@
   (setq code-review-comment-cursor-pos nil
         code-review-comment-feedback? nil
         code-review-comment-title? nil
-<<<<<<< HEAD
-        code-review-comment-commit-buffer? nil
-        code-review-comment-single-comment? nil))
-=======
         code-review-promote-comment-to-issue? nil
         code-review-comment-description? nil
         code-review-comment-uncommitted nil
         code-review-comment-commit-buffer? nil))
->>>>>>> 3d03ca3b
 
 ;;; Comment C_UD
 
